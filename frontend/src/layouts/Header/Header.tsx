import React, { useState, useEffect } from "react";
import { Layout, Button, Input, Menu, Drawer, Avatar, Dropdown } from "antd";
import {
  SearchOutlined,
  MenuOutlined,
  UserOutlined,
  LogoutOutlined,
} from "@ant-design/icons";
import { useAuth } from "../../contexts/AuthContext";
import { useRouter } from "../../router/RouterProvider";
import { getProfilePictureUrl } from "../../utils/imageUtils";
import "./Header.scss";

const { Header: AntHeader } = Layout;

const Header: React.FC = () => {
  const { user, isAuthenticated, signOut } = useAuth();
  const { navigate } = useRouter();
  const [drawerVisible, setDrawerVisible] = useState(false);
  const [showMobileMenu, setShowMobileMenu] = useState(false);

  const handleMenuClick = (key: string) => {
    switch (key) {
      case 'home':
        navigate('home');
        break;
      case 'profile':
        navigate('profile');
        break;
      case 'explore':
      case 'blogs':
      case 'saved':
      case 'friends':
        // These pages don't exist yet, so we'll just log for now
        console.log(`Navigate to ${key} - not implemented yet`);
        break;
      default:
        break;
    }
  };

  const menuItems = [
    { key: "home", label: "Home" },
    { key: "explore", label: "Explore" },
    { key: "blogs", label: "My blogs" },
    { key: "saved", label: "Saved" },
    { key: "friends", label: "Friends" },
    { key: "profile", label: "Profile" },
  ];

  useEffect(() => {
    const handleResize = () => {
      setShowMobileMenu(window.innerWidth < 700);
    };

    handleResize();
    window.addEventListener("resize", handleResize);
    return () => window.removeEventListener("resize", handleResize);
  }, []);

  const handleSignIn = () => {
    navigate("login", "signin");
  };

  const handleRegister = () => {
    navigate("login", "register");
  };

  const handleLogoClick = () => {
    navigate("home");
  };

  const handleMenuClick = (key: string) => {
    switch (key) {
      case "home":
        navigate("home");
        break;
      case "saved":
        navigate("saved");
        break;
      case "friends":
        navigate("friends");
        break;
      case "blogs":
      case "explore":
      case "profile":
        // TODO: Implement these pages
        console.log(`Navigate to ${key}`);
        break;
    }
  };

  const handleLogout = () => {
    signOut();
    navigate("home");
  };

  const userMenuItems = [
    {
      key: "profile",
      label: "Profile",
      icon: <UserOutlined />,
      onClick: () => navigate("profile"),
    },
    {
      key: "logout",
      label: "Logout",
      icon: <LogoutOutlined />,
      onClick: handleLogout,
    },
  ];

  const renderAuthSection = () => {
    if (isAuthenticated && user) {
      return (
        <div className="header__user">
          <Dropdown menu={{ items: userMenuItems }} placement="bottomRight">
            <div className="header__user-profile">
              <Avatar
                src={getProfilePictureUrl(user.image)}
                alt={user.name}
                size="default"
                icon={<UserOutlined />}
              />
              <span className="header__user-name">{user.name}</span>
            </div>
          </Dropdown>
        </div>
      );
    }

    return (
      <div className="header__auth">
        <Button
          className="header__btn header__btn--secondary"
          onClick={handleSignIn}
        >
          Sign in
        </Button>
        <Button
          type="primary"
          className="header__btn header__btn--primary"
          onClick={handleRegister}
        >
          Register
        </Button>
      </div>
    );
  };

  const renderMobileAuthSection = () => {
    if (isAuthenticated && user) {
      return (
        <div className="header__mobile-user">
          <div className="header__user-profile">
            <Avatar
              src={getProfilePictureUrl(user.image)}
              alt={user.name}
              size="default"
              icon={<UserOutlined />}
            />
            <span className="header__user-name">{user.name}</span>
          </div>
          <Button
            block
            className="header__btn header__btn--secondary"
            icon={<UserOutlined />}
            onClick={() => {
              navigate('profile');
              setDrawerVisible(false);
            }}
          >
            Profile
          </Button>
          <Button
            block
            className="header__btn header__btn--primary"
            icon={<LogoutOutlined />}
            onClick={handleLogout}
          >
            Logout
          </Button>
        </div>
      );
    }

    return (
      <div className="header__auth header__auth--mobile">
        <Button
          block
          className="header__btn header__btn--secondary"
          onClick={handleSignIn}
        >
          Sign in
        </Button>
        <Button
          block
          type="primary"
          className="header__btn header__btn--primary"
          onClick={handleRegister}
        >
          Register
        </Button>
      </div>
    );
  };

  return (
    <AntHeader className="header">
      <div className="header__container">
        <div className="header__left">
          <div
            className="header__logo"
            onClick={handleLogoClick}
            style={{ cursor: "pointer" }}
          >
            <div className="header__logo-icon">🥞</div>
            <span className="header__logo-text">Pancakes</span>
          </div>

          {!showMobileMenu && (
            <div className="header__search header__search--desktop">
              <Input
                placeholder="Search..."
                prefix={<SearchOutlined />}
                className="header__search-input"
                size="middle"
              />
            </div>
          )}
        </div>

        {!showMobileMenu && (
          <div className="header__center">
            <Menu
              mode="horizontal"
              items={menuItems}
              className="header__menu"
              selectedKeys={["blogs"]}
              disabledOverflow={true}
<<<<<<< HEAD
              onClick={({ key }) => handleMenuClick(key)}
=======
              onSelect={({ key }) => handleMenuClick(key)}
>>>>>>> 3aa617e7
            />
          </div>
        )}

        <div className="header__right">
          {!showMobileMenu && renderAuthSection()}

          {showMobileMenu && (
            <Button
              className="header__mobile-menu"
              type="text"
              icon={<MenuOutlined />}
              onClick={() => setDrawerVisible(true)}
            />
          )}
        </div>
      </div>

      <Drawer
        title="Menu"
        placement="right"
        onClose={() => setDrawerVisible(false)}
        open={drawerVisible}
        className="header__drawer"
        width={window.innerWidth < 400 ? "80%" : 280}
      >
        <div className="header__mobile-content">
          <div className="header__search header__search--mobile">
            <Input
              placeholder="Search..."
              prefix={<SearchOutlined />}
              size="middle"
            />
          </div>

          <Menu
            mode="vertical"
            items={menuItems}
            className="header__mobile-menu-items"
<<<<<<< HEAD
            onClick={({ key }) => {
              handleMenuClick(key);
              setDrawerVisible(false);
=======
            selectedKeys={["blogs"]}
            onSelect={({ key }) => {
              handleMenuClick(key);
              setDrawerVisible(false); // Close drawer on mobile after selection
>>>>>>> 3aa617e7
            }}
          />

          {renderMobileAuthSection()}
        </div>
      </Drawer>
    </AntHeader>
  );
};

export default Header;<|MERGE_RESOLUTION|>--- conflicted
+++ resolved
@@ -40,12 +40,12 @@
   };
 
   const menuItems = [
-    { key: "home", label: "Home" },
-    { key: "explore", label: "Explore" },
-    { key: "blogs", label: "My blogs" },
-    { key: "saved", label: "Saved" },
-    { key: "friends", label: "Friends" },
-    { key: "profile", label: "Profile" },
+    { key: 'home', label: 'Home' },
+    { key: 'explore', label: 'Explore' },
+    { key: 'blogs', label: 'My blogs' },
+    { key: 'saved', label: 'Saved' },
+    { key: 'friends', label: 'Friends' },
+    { key: 'profile', label: 'Profile' },
   ];
 
   useEffect(() => {
@@ -68,26 +68,6 @@
 
   const handleLogoClick = () => {
     navigate("home");
-  };
-
-  const handleMenuClick = (key: string) => {
-    switch (key) {
-      case "home":
-        navigate("home");
-        break;
-      case "saved":
-        navigate("saved");
-        break;
-      case "friends":
-        navigate("friends");
-        break;
-      case "blogs":
-      case "explore":
-      case "profile":
-        // TODO: Implement these pages
-        console.log(`Navigate to ${key}`);
-        break;
-    }
   };
 
   const handleLogout = () => {
@@ -114,7 +94,10 @@
     if (isAuthenticated && user) {
       return (
         <div className="header__user">
-          <Dropdown menu={{ items: userMenuItems }} placement="bottomRight">
+          <Dropdown
+            menu={{ items: userMenuItems }}
+            placement="bottomRight"
+          >
             <div className="header__user-profile">
               <Avatar
                 src={getProfilePictureUrl(user.image)}
@@ -238,11 +221,7 @@
               className="header__menu"
               selectedKeys={["blogs"]}
               disabledOverflow={true}
-<<<<<<< HEAD
-              onClick={({ key }) => handleMenuClick(key)}
-=======
               onSelect={({ key }) => handleMenuClick(key)}
->>>>>>> 3aa617e7
             />
           </div>
         )}
@@ -282,16 +261,10 @@
             mode="vertical"
             items={menuItems}
             className="header__mobile-menu-items"
-<<<<<<< HEAD
-            onClick={({ key }) => {
-              handleMenuClick(key);
-              setDrawerVisible(false);
-=======
             selectedKeys={["blogs"]}
             onSelect={({ key }) => {
               handleMenuClick(key);
               setDrawerVisible(false); // Close drawer on mobile after selection
->>>>>>> 3aa617e7
             }}
           />
 
