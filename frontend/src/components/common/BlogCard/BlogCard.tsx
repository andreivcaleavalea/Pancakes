--- conflicted
+++ resolved
@@ -1,11 +1,6 @@
 import React from 'react';
-<<<<<<< HEAD
-import { Card, Typography } from 'antd';
-import { HeartOutlined } from '@ant-design/icons';
-=======
 import { Card, Typography, App, Avatar } from 'antd';
 import { HeartOutlined, HeartFilled } from '@ant-design/icons';
->>>>>>> 4a5229d7
 import type { BlogPost } from '@/types/blog';
 import { useFavorite } from '@/hooks/useBlog';
 import { SUCCESS_MESSAGES, ERROR_MESSAGES, DEFAULTS } from '@/utils/constants';
@@ -19,8 +14,6 @@
 }
 
 const BlogCard: React.FC<BlogCardProps> = ({ post, variant = 'default' }) => {
-<<<<<<< HEAD
-=======
   const { isFavorite, loading: isLoading, toggleFavorite } = useFavorite(post.id, post.isFeatured);
   const { message } = App.useApp();
 
@@ -37,7 +30,6 @@
       message.error(ERROR_MESSAGES.FAVORITE_ERROR);
     }
   };
->>>>>>> 4a5229d7
   if (variant === 'horizontal') {
     return (
       <div className="blog-card blog-card--horizontal">
