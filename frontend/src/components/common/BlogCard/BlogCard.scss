.blog-card {
  border: none;
<<<<<<< HEAD
  box-shadow: 0 2px 8px rgba(177, 107, 47, 0.1); /* Brown sugar shadow */
=======
  box-shadow: 0 2px 8px rgba(177, 107, 47, 0.1);
>>>>>>> 4a5229d7
  border-radius: 8px;
  overflow: hidden;
  transition: all 0.3s ease;
  height: 100%;
  cursor: pointer;
<<<<<<< HEAD
  background-color: white; /* White base for all cards */

  @media (max-width: 768px) {
    padding: 12px;
    background: white;
    border-radius: 8px;
  }

  &:hover {
    transform: translateY(-3px);
    box-shadow: 0 6px 16px rgba(177, 107, 47, 0.15); /* Brown sugar shadow */

    @media (max-width: 768px) {
      transform: none;
      box-shadow: 0 2px 8px rgba(177, 107, 47, 0.1); /* Brown sugar shadow */
=======
  background-color: var(--color-bg-card);
  
  @media (max-width: 768px) {
    padding: 12px;
    background: var(--color-bg-card);
    border-radius: 8px;
  }
  
  &:hover {
    transform: translateY(-3px);
    box-shadow: 0 6px 16px rgba(177, 107, 47, 0.15);
    
    @media (max-width: 768px) {
      transform: none;
      box-shadow: 0 2px 8px rgba(177, 107, 47, 0.1);
>>>>>>> 4a5229d7
    }
  }

  &__image {
    width: 100%;
    height: 160px;
    object-fit: cover;

    @media (max-width: 768px) {
      height: 140px;
      border-radius: 8px 8px 0 0;
      margin: -12px;
      margin-bottom: 0;
      width: calc(100% + 24px);
    }
  }

  &__image--horizontal {
    width: 180px;
    height: 120px;
    object-fit: cover;
    border-radius: 8px;
    flex-shrink: 0;

    @media (max-width: 992px) {
      width: 100%;
      height: 140px;
      border-radius: 8px 8px 0 0;
      margin: -12px;
      margin-bottom: 0;
      width: calc(100% + 24px);
    }
  }

  &__content {
    padding: 12px;
    display: flex;
    flex-direction: column;
    gap: 12px;

    @media (max-width: 768px) {
      padding: 10px 0;
      gap: 10px;
    }
  }

  &__meta {
    display: flex;
    flex-direction: column;
    gap: 8px;
  }

  &__date {
<<<<<<< HEAD
    color: #e9833a; /* Maple syrup color */
=======
    color: var(--color-primary);
>>>>>>> 4a5229d7
    font-size: 12px;
    font-weight: bold;
  }

  &__header {
    display: flex;
    align-items: flex-start;
    justify-content: space-between;
  }

  &__title {
<<<<<<< HEAD
    color: #1a1a1a;
=======
    color: var(--color-text);
>>>>>>> 4a5229d7
    font-weight: bold;
    margin: 0;
    flex: 1;
    margin-right: 12px;
    font-size: 18px !important;
    line-height: 1.3;

    @media (max-width: 768px) {
      font-size: 16px !important;
    }
  }

  &__favorite {
    width: 20px;
    height: 24px;
<<<<<<< HEAD
    color: #b16b2f; /* Brown sugar color */
    cursor: pointer;

    &:hover {
      color: #e9833a; /* Maple syrup color */
=======
    color: var(--color-secondary);
    cursor: pointer;
    transition: all 0.2s ease;
    
    &:hover {
      color: var(--color-primary);
      transform: scale(1.1);
    }
    
    &--active {
      color: var(--color-primary);
      
      &:hover {
        color: var(--color-error);
      }
    }
  }
  
  &__author-info {
    display: flex;
    align-items: center;
    margin-top: 12px;
    padding-top: 12px;
    border-top: 1px solid rgba(177, 107, 47, 0.1);
    
    @media (max-width: 768px) {
      margin-top: 8px;
      padding-top: 8px;
>>>>>>> 4a5229d7
    }
  }

  &__author {
    font-size: 14px;
    color: var(--color-text-secondary);
    font-weight: 500;
    
    @media (max-width: 768px) {
      font-size: 13px;
    }
  }

  &__description {
    color: var(--color-text-secondary);
    font-size: 14px;
    margin: 0;
    line-height: 1.4;
    display: -webkit-box;
    -webkit-line-clamp: 2;
    line-clamp: 2;
    -webkit-box-orient: vertical;
    overflow: hidden;
  }
<<<<<<< HEAD

=======
  
>>>>>>> 4a5229d7
  &--horizontal {
    display: flex;
    gap: 12px;
    padding: 12px;

    @media (max-width: 992px) {
      flex-direction: column;
      gap: 10px;
<<<<<<< HEAD
      padding: 0;

=======
      padding: 12px;
      background: var(--color-bg-card);
      border-radius: 8px;
      box-shadow: 0 2px 8px rgba(0, 0, 0, 0.06);
      
>>>>>>> 4a5229d7
      .blog-card__image--horizontal {
        border-radius: 8px 8px 0 0;
      }

      .blog-card__content {
<<<<<<< HEAD
        padding: 12px;

=======
        padding: 10px 12px;
        
>>>>>>> 4a5229d7
        @media (max-width: 768px) {
          padding: 10px 12px;
        }
      }
    }

    .blog-card__content {
      flex: 1;
      padding: 0;
    }
  }

  &--featured {
<<<<<<< HEAD
    box-shadow: 0 2px 12px rgba(177, 107, 47, 0.12); /* Brown sugar shadow */

    @media (max-width: 768px) {
      box-shadow: 0 2px 8px rgba(177, 107, 47, 0.1); /* Brown sugar shadow */
    }

=======
    box-shadow: 0 2px 12px rgba(177, 107, 47, 0.12);
    
    @media (max-width: 768px) {
      box-shadow: 0 2px 8px rgba(177, 107, 47, 0.1);
    }
    
>>>>>>> 4a5229d7
    .blog-card__image {
      height: 220px;

      @media (max-width: 768px) {
        height: 160px;
      }
    }

    .blog-card__content {
      padding: 16px;

      @media (max-width: 768px) {
        padding: 10px 0;
      }
    }

    .blog-card__title {
      font-size: 24px !important;
      line-height: 1.3;

      @media (max-width: 768px) {
        font-size: 18px !important;
      }
    }
<<<<<<< HEAD
=======
  }
  
  // Override Ant Design Card styles on mobile
  @media (max-width: 768px) {
    .ant-card-body {
      padding: 0 !important;
    }
    
    &.ant-card {
      background-color: transparent !important;
      box-shadow: none !important;
    }
>>>>>>> 4a5229d7
  }
}<|MERGE_RESOLUTION|>--- conflicted
+++ resolved
@@ -1,32 +1,11 @@
 .blog-card {
   border: none;
-<<<<<<< HEAD
-  box-shadow: 0 2px 8px rgba(177, 107, 47, 0.1); /* Brown sugar shadow */
-=======
   box-shadow: 0 2px 8px rgba(177, 107, 47, 0.1);
->>>>>>> 4a5229d7
   border-radius: 8px;
   overflow: hidden;
   transition: all 0.3s ease;
   height: 100%;
   cursor: pointer;
-<<<<<<< HEAD
-  background-color: white; /* White base for all cards */
-
-  @media (max-width: 768px) {
-    padding: 12px;
-    background: white;
-    border-radius: 8px;
-  }
-
-  &:hover {
-    transform: translateY(-3px);
-    box-shadow: 0 6px 16px rgba(177, 107, 47, 0.15); /* Brown sugar shadow */
-
-    @media (max-width: 768px) {
-      transform: none;
-      box-shadow: 0 2px 8px rgba(177, 107, 47, 0.1); /* Brown sugar shadow */
-=======
   background-color: var(--color-bg-card);
   
   @media (max-width: 768px) {
@@ -42,7 +21,6 @@
     @media (max-width: 768px) {
       transform: none;
       box-shadow: 0 2px 8px rgba(177, 107, 47, 0.1);
->>>>>>> 4a5229d7
     }
   }
 
@@ -96,11 +74,7 @@
   }
 
   &__date {
-<<<<<<< HEAD
-    color: #e9833a; /* Maple syrup color */
-=======
     color: var(--color-primary);
->>>>>>> 4a5229d7
     font-size: 12px;
     font-weight: bold;
   }
@@ -112,11 +86,7 @@
   }
 
   &__title {
-<<<<<<< HEAD
-    color: #1a1a1a;
-=======
     color: var(--color-text);
->>>>>>> 4a5229d7
     font-weight: bold;
     margin: 0;
     flex: 1;
@@ -132,13 +102,6 @@
   &__favorite {
     width: 20px;
     height: 24px;
-<<<<<<< HEAD
-    color: #b16b2f; /* Brown sugar color */
-    cursor: pointer;
-
-    &:hover {
-      color: #e9833a; /* Maple syrup color */
-=======
     color: var(--color-secondary);
     cursor: pointer;
     transition: all 0.2s ease;
@@ -167,7 +130,6 @@
     @media (max-width: 768px) {
       margin-top: 8px;
       padding-top: 8px;
->>>>>>> 4a5229d7
     }
   }
 
@@ -192,11 +154,7 @@
     -webkit-box-orient: vertical;
     overflow: hidden;
   }
-<<<<<<< HEAD
-
-=======
-  
->>>>>>> 4a5229d7
+  
   &--horizontal {
     display: flex;
     gap: 12px;
@@ -205,28 +163,18 @@
     @media (max-width: 992px) {
       flex-direction: column;
       gap: 10px;
-<<<<<<< HEAD
-      padding: 0;
-
-=======
       padding: 12px;
       background: var(--color-bg-card);
       border-radius: 8px;
       box-shadow: 0 2px 8px rgba(0, 0, 0, 0.06);
       
->>>>>>> 4a5229d7
       .blog-card__image--horizontal {
         border-radius: 8px 8px 0 0;
       }
 
       .blog-card__content {
-<<<<<<< HEAD
-        padding: 12px;
-
-=======
         padding: 10px 12px;
         
->>>>>>> 4a5229d7
         @media (max-width: 768px) {
           padding: 10px 12px;
         }
@@ -240,21 +188,12 @@
   }
 
   &--featured {
-<<<<<<< HEAD
-    box-shadow: 0 2px 12px rgba(177, 107, 47, 0.12); /* Brown sugar shadow */
-
-    @media (max-width: 768px) {
-      box-shadow: 0 2px 8px rgba(177, 107, 47, 0.1); /* Brown sugar shadow */
-    }
-
-=======
     box-shadow: 0 2px 12px rgba(177, 107, 47, 0.12);
     
     @media (max-width: 768px) {
       box-shadow: 0 2px 8px rgba(177, 107, 47, 0.1);
     }
     
->>>>>>> 4a5229d7
     .blog-card__image {
       height: 220px;
 
@@ -279,8 +218,6 @@
         font-size: 18px !important;
       }
     }
-<<<<<<< HEAD
-=======
   }
   
   // Override Ant Design Card styles on mobile
@@ -293,6 +230,5 @@
       background-color: transparent !important;
       box-shadow: none !important;
     }
->>>>>>> 4a5229d7
   }
 }