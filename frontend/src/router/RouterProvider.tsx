--- conflicted
+++ resolved
@@ -6,7 +6,6 @@
   type ReactNode,
 } from "react";
 
-<<<<<<< HEAD
 export type PageType =
   | "home"
   | "login"
@@ -14,22 +13,18 @@
   | "blog-view"
   | "edit-blog"
   | "saved"
-  | "friends";
-=======
-export type PageType = "home" | "login" | "profile" | "personal-page" | "public";
->>>>>>> 3aa617e7
+  | "friends"
+  | "profile"
+    | "personal-page" 
+    | "public";
 export type LoginMode = "signin" | "register";
 
 interface RouterContextType {
   currentPage: PageType;
   loginMode: LoginMode;
-<<<<<<< HEAD
+  publicSlug?: string;
   blogId?: string;
   navigate: (page: PageType, mode?: LoginMode, blogId?: string) => void;
-=======
-  publicSlug?: string;
-  navigate: (page: PageType, mode?: LoginMode) => void;
->>>>>>> 3aa617e7
 }
 
 const RouterContext = createContext<RouterContextType | undefined>(undefined);
@@ -49,25 +44,20 @@
 export const RouterProvider: React.FC<RouterProviderProps> = ({ children }) => {
   const [currentPage, setCurrentPage] = useState<PageType>("home");
   const [loginMode, setLoginMode] = useState<LoginMode>("signin");
-<<<<<<< HEAD
   const [blogId, setBlogId] = useState<string | undefined>();
+  const [publicSlug, setPublicSlug] = useState<string | undefined>();
 
   useEffect(() => {
     const handleRouteChange = () => {
       const path = window.location.pathname;
-=======
-  const [publicSlug, setPublicSlug] = useState<string | undefined>();
-
   const updatePageFromPath = () => {
     const path = window.location.pathname;
->>>>>>> 3aa617e7
 
       // Handle auth callback
       if (path === "/auth/callback") {
         return; // Let AuthCallback component handle this
       }
 
-<<<<<<< HEAD
       if (path === "/login") {
         setCurrentPage("login");
       } else if (path === "/create-blog") {
@@ -85,6 +75,23 @@
       } else {
         setCurrentPage("home");
       }
+    // Handle public pages
+    if (path.startsWith("/public/")) {
+      const slug = path.replace("/public/", "");
+      setCurrentPage("public");
+      setPublicSlug(slug);
+      return;
+    }
+
+    if (path === "/login") {
+      setCurrentPage("login");
+    } else if (path === "/profile") {
+      setCurrentPage("profile");
+    } else if (path === "/personal-page") {
+      setCurrentPage("personal-page");
+    } else {
+      setCurrentPage("home");
+    }
 
       const params = new URLSearchParams(window.location.search);
       const mode = params.get("mode");
@@ -105,25 +112,7 @@
 
     return () => {
       window.removeEventListener("popstate", handlePopState);
-=======
-    // Handle public pages
-    if (path.startsWith("/public/")) {
-      const slug = path.replace("/public/", "");
-      setCurrentPage("public");
-      setPublicSlug(slug);
-      return;
-    }
-
-    if (path === "/login") {
-      setCurrentPage("login");
-    } else if (path === "/profile") {
-      setCurrentPage("profile");
-    } else if (path === "/personal-page") {
-      setCurrentPage("personal-page");
-    } else {
-      setCurrentPage("home");
-    }
-
+    };
     const params = new URLSearchParams(window.location.search);
     const mode = params.get("mode");
     if (mode === "register" || mode === "signin") {
@@ -144,7 +133,6 @@
     
     return () => {
       window.removeEventListener('popstate', handlePopState);
->>>>>>> 3aa617e7
     };
   }, []);
 
@@ -171,13 +159,10 @@
   };
 
   return (
-<<<<<<< HEAD
+    <RouterContext.Provider value={{ currentPage, loginMode, publicSlug, navigate }}>
     <RouterContext.Provider
       value={{ currentPage, loginMode, blogId, navigate }}
     >
-=======
-    <RouterContext.Provider value={{ currentPage, loginMode, publicSlug, navigate }}>
->>>>>>> 3aa617e7
       {children}
     </RouterContext.Provider>
   );
