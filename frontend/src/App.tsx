--- conflicted
+++ resolved
@@ -1,9 +1,5 @@
 import React from "react";
-<<<<<<< HEAD
-import { ConfigProvider, App as AntdApp } from "antd";
-=======
 import { ConfigProvider, App as AntApp } from "antd";
->>>>>>> 3aa617e7
 import { RouterProvider } from "./router/RouterProvider";
 import MainLayout from "./layouts/MainLayout/MainLayout";
 import PageRenderer from "./router/PageRenderer";
@@ -30,21 +26,13 @@
         },
       }}
     >
-<<<<<<< HEAD
-      <AntdApp>
-=======
       <AntApp>
->>>>>>> 3aa617e7
         <RouterProvider>
           <MainLayout>
             <PageRenderer />
           </MainLayout>
         </RouterProvider>
-<<<<<<< HEAD
-      </AntdApp>
-=======
       </AntApp>
->>>>>>> 3aa617e7
     </ConfigProvider>
   );
 };
