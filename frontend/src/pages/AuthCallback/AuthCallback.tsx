--- conflicted
+++ resolved
@@ -101,10 +101,6 @@
           navigate("login");
         }
       } catch (error) {
-<<<<<<< HEAD
-        console.error("❌ AuthCallback: Callback error:", error);
-        message.error("Authentication failed");
-=======
         console.error("Callback error:", error);
         
         // Check if this is a ban error - redirect to banned page
@@ -126,7 +122,6 @@
           message.error("Authentication failed");
         }
         
->>>>>>> bbfce8a1
         navigate("login");
       } finally {
         // Clean up
@@ -192,20 +187,6 @@
     );
 
     if (!response.ok) {
-<<<<<<< HEAD
-      const error = await response.json();
-      console.error(`❌ AuthCallback: ${provider} login API error:`, {
-        status: response.status,
-        statusText: response.statusText,
-        error,
-        requestBody: {
-          code: code?.substring(0, 10) + "...", // Truncate for security
-          provider,
-          state: requestBody.state?.substring(0, 8) + "...",
-        },
-      });
-      return null;
-=======
       let errorMessage = "Authentication failed";
       
       try {
@@ -255,24 +236,18 @@
       
       // Throw the error with the specific message so it can be caught and displayed
       throw new Error(errorMessage);
->>>>>>> bbfce8a1
     }
 
     const userData = await response.json();
     console.log("✅ AuthCallback: Successfully exchanged code for user data");
     return userData;
   } catch (error) {
-<<<<<<< HEAD
-    console.error("❌ AuthCallback: Error exchanging code:", error);
-    return null;
-=======
     console.error("Error exchanging code:", error);
     // Re-throw to maintain error message
     if (error instanceof Error) {
       throw error;
     }
     throw new Error("Network error. Please check your connection and try again.");
->>>>>>> bbfce8a1
   }
 }
 
