--- conflicted
+++ resolved
@@ -1,9 +1,4 @@
-<<<<<<< HEAD
-import { API_CONFIG, ERROR_MESSAGES } from "./constants";
-=======
 import { API_CONFIG, ERROR_MESSAGES } from './constants';
->>>>>>> 546ecf94
-
 // API Error handling
 export class ApiError extends Error {
   public status: number;
@@ -23,12 +18,9 @@
   options: RequestInit = {}
 ): Promise<T> => {
   const url = `${API_CONFIG.BLOG_API_URL}${endpoint}`;
-<<<<<<< HEAD
-
-=======
   
   
->>>>>>> 546ecf94
+
   const controller = new AbortController();
   const timeoutId = setTimeout(() => controller.abort(), API_CONFIG.TIMEOUT);
 
