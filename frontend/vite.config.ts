import { defineConfig } from "vite";
import react from "@vitejs/plugin-react";

// https://vite.dev/config/
export default defineConfig({
  plugins: [react()],
  server: {
<<<<<<< HEAD
    host: "0.0.0.0",
    port: 5173,
=======
    host: '0.0.0.0',
    port: 3000,
>>>>>>> 3aa617e7
  },
  resolve: {
    alias: {
      "@": "/src",
      "@components": "/src/components",
      "@common": "/src/components/common",
      "@ui": "/src/components/ui",
      "@features": "/src/features",
      "@layouts": "/src/layouts",
      "@pages": "/src/pages",
      "@hooks": "/src/hooks",
      "@services": "/src/services",
      "@store": "/src/store",
      "@utils": "/src/utils",
      "@types": "/src/types",
      "@assets": "/src/assets",
      "@styles": "/src/styles",
    },
  },
  build: {
    target: "esnext",
    minify: "esbuild",
    sourcemap: true,
    rollupOptions: {
      output: {
        manualChunks: {
          vendor: ["react", "react-dom"],
          antd: ["antd"],
        },
      },
    },
  },
  optimizeDeps: {
    include: ["react", "react-dom", "antd"],
  },
});<|MERGE_RESOLUTION|>--- conflicted
+++ resolved
@@ -5,46 +5,41 @@
 export default defineConfig({
   plugins: [react()],
   server: {
-<<<<<<< HEAD
-    host: "0.0.0.0",
-    port: 5173,
-=======
     host: '0.0.0.0',
     port: 3000,
->>>>>>> 3aa617e7
   },
   resolve: {
     alias: {
-      "@": "/src",
-      "@components": "/src/components",
-      "@common": "/src/components/common",
-      "@ui": "/src/components/ui",
-      "@features": "/src/features",
-      "@layouts": "/src/layouts",
-      "@pages": "/src/pages",
-      "@hooks": "/src/hooks",
-      "@services": "/src/services",
-      "@store": "/src/store",
-      "@utils": "/src/utils",
-      "@types": "/src/types",
-      "@assets": "/src/assets",
-      "@styles": "/src/styles",
-    },
+      '@': '/src',
+      '@components': '/src/components',
+      '@common': '/src/components/common',
+      '@ui': '/src/components/ui',
+      '@features': '/src/features',
+      '@layouts': '/src/layouts',
+      '@pages': '/src/pages',
+      '@hooks': '/src/hooks',
+      '@services': '/src/services',
+      '@store': '/src/store',
+      '@utils': '/src/utils',
+      '@types': '/src/types',
+      '@assets': '/src/assets',
+      '@styles': '/src/styles'
+    }
   },
   build: {
-    target: "esnext",
-    minify: "esbuild",
+    target: 'esnext',
+    minify: 'esbuild',
     sourcemap: true,
     rollupOptions: {
       output: {
         manualChunks: {
-          vendor: ["react", "react-dom"],
-          antd: ["antd"],
-        },
-      },
-    },
+          vendor: ['react', 'react-dom'],
+          antd: ['antd']
+        }
+      }
+    }
   },
   optimizeDeps: {
-    include: ["react", "react-dom", "antd"],
-  },
-});+    include: ['react', 'react-dom', 'antd']
+  }
+})