--- conflicted
+++ resolved
@@ -4,30 +4,6 @@
 export default defineConfig({
     plugins: [react()],
     server: {
-<<<<<<< HEAD
-        host: "0.0.0.0",
-        port: 5173,
-    },
-    resolve: {
-        alias: {
-            "@": "/src",
-            "@components": "/src/components",
-            "@common": "/src/components/common",
-            "@ui": "/src/components/ui",
-            "@features": "/src/features",
-            "@layouts": "/src/layouts",
-            "@pages": "/src/pages",
-            "@hooks": "/src/hooks",
-            "@services": "/src/services",
-            "@store": "/src/store",
-            "@utils": "/src/utils",
-            "@types": "/src/types",
-            "@assets": "/src/assets",
-            "@styles": "/src/styles",
-            "@router": "/src/router",
-        },
-    },
-=======
         host: '0.0.0.0',
         port: 5173,
         proxy: {
@@ -73,5 +49,4 @@
     optimizeDeps: {
         include: ['react', 'react-dom', 'antd']
     }
->>>>>>> 4fca58a8
 });