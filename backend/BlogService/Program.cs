using BlogService.Data;
using BlogService.Data.Seeders;
using BlogService.Repositories.Interfaces;
using BlogService.Repositories.Implementations;
using BlogService.Services.Interfaces;
using BlogService.Services.Implementations;
using BlogService.Helpers;
using Microsoft.EntityFrameworkCore;
using FluentValidation;
using AutoMapper;
using Serilog;
using Microsoft.AspNetCore.Authentication.JwtBearer;
using Microsoft.IdentityModel.Tokens;
using System.Text;

var builder = WebApplication.CreateBuilder(args);

DotNetEnv.Env.Load("../../.env");

Log.Logger = new LoggerConfiguration()
    .ReadFrom.Configuration(builder.Configuration)
    .Enrich.FromLogContext()
    .WriteTo.Console()
    .CreateLogger();

builder.Host.UseSerilog();

builder.Services.AddControllers()
    .AddJsonOptions(options =>
    {
        options.JsonSerializerOptions.PropertyNamingPolicy = System.Text.Json.JsonNamingPolicy.CamelCase;
        options.JsonSerializerOptions.WriteIndented = false;
    });
builder.Services.AddOpenApi();

// Add HttpContextAccessor for accessing HTTP context in services
builder.Services.AddHttpContextAccessor();

builder.Services.AddDbContext<BlogDbContext>(options =>
{
    var host = Environment.GetEnvironmentVariable("BLOGS_DB_HOST");
    var port = Environment.GetEnvironmentVariable("BLOGS_DB_PORT");
    var database = Environment.GetEnvironmentVariable("BLOGS_DB_DATABASE");
    var username = Environment.GetEnvironmentVariable("BLOGS_DB_USERNAME");
    var password = Environment.GetEnvironmentVariable("BLOGS_DB_PASSWORD");
    
    var connectionString = $"Host={host};Port={port};Database={database};Username={username};Password={password}";
    options.UseNpgsql(connectionString);
});

builder.Services.AddAutoMapper(typeof(MappingProfile));

builder.Services.AddScoped<IBlogPostRepository, BlogPostRepository>();
builder.Services.AddScoped<ICommentRepository, CommentRepository>();
builder.Services.AddScoped<IPostRatingRepository, PostRatingRepository>();
builder.Services.AddScoped<ICommentLikeRepository, CommentLikeRepository>();
builder.Services.AddScoped<ISavedBlogRepository, SavedBlogRepository>();
builder.Services.AddScoped<IFriendshipRepository, FriendshipRepository>();

builder.Services.AddScoped<IBlogPostService, BlogPostService>();
builder.Services.AddScoped<ICommentService, CommentService>();
builder.Services.AddScoped<IPostRatingService, PostRatingService>();
builder.Services.AddScoped<ICommentLikeService, CommentLikeService>();
builder.Services.AddScoped<ISavedBlogService, SavedBlogService>();
builder.Services.AddScoped<IFriendshipService, FriendshipService>();

// Add JWT User Service for extracting user info from tokens
builder.Services.AddScoped<IJwtUserService, JwtUserService>();

// Add new authorization and context services
builder.Services.AddScoped<IAuthorizationService, AuthorizationService>();
builder.Services.AddScoped<IUserContextService, UserContextService>();
builder.Services.AddScoped<IModelValidationService, ModelValidationService>();
builder.Services.AddScoped<IFriendsPostService, FriendsPostService>();

// Add HttpClient for UserService communication
builder.Services.AddHttpClient<IUserServiceClient, UserServiceClient>();
builder.Services.AddScoped<IUserServiceClient, UserServiceClient>();

builder.Services.AddValidatorsFromAssemblyContaining<Program>();

// Configure JWT Authentication
var jwtSecretKey = Environment.GetEnvironmentVariable("JWT_SECRET_KEY");
var jwtIssuer = Environment.GetEnvironmentVariable("JWT_ISSUER") ?? "PancakesBlog";
var jwtAudience = Environment.GetEnvironmentVariable("JWT_AUDIENCE") ?? "PancakesBlogUsers";

builder.Services.AddAuthentication(JwtBearerDefaults.AuthenticationScheme)
    .AddJwtBearer(options =>
    {
        options.TokenValidationParameters = new TokenValidationParameters
        {
            ValidateIssuer = true,
            ValidateAudience = true,
            ValidateLifetime = true,
            ValidateIssuerSigningKey = true,
            ValidIssuer = jwtIssuer,
            ValidAudience = jwtAudience,
            IssuerSigningKey = new SymmetricSecurityKey(Encoding.UTF8.GetBytes(jwtSecretKey)),
            ClockSkew = TimeSpan.Zero
        };
    });

// Configure CORS from environment variables
var allowedOrigins = Environment.GetEnvironmentVariable("ALLOWED_ORIGINS")?.Split(',') 
    ?? new[] { "http://localhost:5173", "http://localhost:3000" };

builder.Services.AddCors(options =>
{
    options.AddPolicy("AllowFrontend", policy =>
        policy.WithOrigins(allowedOrigins)
              .AllowAnyMethod()
              .AllowAnyHeader()
              .AllowCredentials());
});

var app = builder.Build();

// Configure port based on environment variable
var port = Environment.GetEnvironmentVariable("BLOG_SERVICE_PORT") ?? "5001";
System.Console.WriteLine($"Blog Service running on port: {port}");
if (Environment.GetEnvironmentVariable("DOTNET_RUNNING_IN_CONTAINER") == "true")
{
    app.Urls.Clear();
    app.Urls.Add("http://0.0.0.0:5001");
}
<<<<<<< HEAD
else
=======
else 
>>>>>>> 3aa617e7
{
    app.Urls.Clear();
    app.Urls.Add($"http://localhost:5001");
}

if (app.Environment.IsDevelopment())
{
    app.MapOpenApi();
    app.UseSwaggerUI(options =>
    {
        options.SwaggerEndpoint("/openapi/v1.json", "Blog Service API V1");
    });
}

// Always run migrations and seeding (not just in development)
using (var scope = app.Services.CreateScope())
{
    var context = scope.ServiceProvider.GetRequiredService<BlogDbContext>();
    await context.Database.MigrateAsync();
    
    if (app.Environment.IsDevelopment())
    {
        await BlogDataSeeder.SeedAsync(context);
    }
}

app.UseHttpsRedirection();
app.UseCors("AllowFrontend");
app.UseAuthentication();
app.UseAuthorization();
app.MapControllers();

app.Run();<|MERGE_RESOLUTION|>--- conflicted
+++ resolved
@@ -9,13 +9,10 @@
 using FluentValidation;
 using AutoMapper;
 using Serilog;
-using Microsoft.AspNetCore.Authentication.JwtBearer;
-using Microsoft.IdentityModel.Tokens;
-using System.Text;
 
 var builder = WebApplication.CreateBuilder(args);
 
-DotNetEnv.Env.Load("../../.env");
+DotNetEnv.Env.Load();
 
 Log.Logger = new LoggerConfiguration()
     .ReadFrom.Configuration(builder.Configuration)
@@ -121,16 +118,12 @@
 if (Environment.GetEnvironmentVariable("DOTNET_RUNNING_IN_CONTAINER") == "true")
 {
     app.Urls.Clear();
-    app.Urls.Add("http://0.0.0.0:5001");
+    app.Urls.Add("http://0.0.0.0:80");
 }
-<<<<<<< HEAD
 else
-=======
-else 
->>>>>>> 3aa617e7
 {
     app.Urls.Clear();
-    app.Urls.Add($"http://localhost:5001");
+    app.Urls.Add($"http://localhost:{port}");
 }
 
 if (app.Environment.IsDevelopment())
@@ -142,7 +135,6 @@
     });
 }
 
-// Always run migrations and seeding (not just in development)
 using (var scope = app.Services.CreateScope())
 {
     var context = scope.ServiceProvider.GetRequiredService<BlogDbContext>();
@@ -160,4 +152,13 @@
 app.UseAuthorization();
 app.MapControllers();
 
+if (app.Environment.IsDevelopment())
+{
+    using var scope = app.Services.CreateScope();
+    var context = scope.ServiceProvider.GetRequiredService<BlogDbContext>();
+    await context.Database.MigrateAsync();
+    
+    await BlogDataSeeder.SeedAsync(context);
+}
+
 app.Run();