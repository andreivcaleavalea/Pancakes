--- conflicted
+++ resolved
@@ -8,12 +8,9 @@
     Task<User?> GetByEmailAsync(string email);
     Task<User?> GetByProviderAndProviderUserIdAsync(string provider, string providerUserId);
     Task<IEnumerable<User>> GetAllAsync(int page = 1, int pageSize = 10);
-<<<<<<< HEAD
     Task<IEnumerable<User>> GetUsersByIdsAsync(IEnumerable<string> userIds);
-=======
     Task<(IEnumerable<User> users, int totalCount)> GetAllWithCountAsync(int page = 1, int pageSize = 10);
     Task<(IEnumerable<User> users, int totalCount)> SearchUsersAsync(string searchTerm, int page = 1, int pageSize = 10);
->>>>>>> bbfce8a1
     Task<User> CreateAsync(User user);
     Task<User> UpdateAsync(User user);
     Task DeleteAsync(string id);
