using UserService.Models.Authentication;
using UserService.Models.DTOs;
using Microsoft.AspNetCore.Http;
using Microsoft.AspNetCore.Mvc;
using Microsoft.AspNetCore.Mvc.ModelBinding;

namespace UserService.Services.Interfaces;

public interface IUserService
{
    Task<UserDto?> GetByIdAsync(string id);
    Task<UserDto?> GetByEmailAsync(string email);
    Task<UserDto?> GetByProviderAndProviderUserIdAsync(string provider, string providerUserId);
    Task<IEnumerable<UserDto>> GetAllAsync(int page = 1, int pageSize = 10);
<<<<<<< HEAD
    Task<IEnumerable<UserDto>> GetUsersByIdsAsync(IEnumerable<string> userIds);
=======
    Task<(IEnumerable<UserDto> users, int totalCount)> GetAllWithCountAsync(int page = 1, int pageSize = 10);
    Task<(IEnumerable<UserDto> users, int totalCount)> SearchUsersAsync(string searchTerm, int page = 1, int pageSize = 10);
>>>>>>> bbfce8a1
    Task<UserDto> CreateAsync(CreateUserDto createDto);
    Task<UserDto> UpdateAsync(string id, UpdateUserDto updateDto);
    Task DeleteAsync(string id);
    Task<UserDto> CreateOrUpdateFromOAuthAsync(OAuthUserInfo oauthInfo, string provider);

    // HttpContext-aware methods for controller use
    Task<IActionResult> GetByIdAsync(HttpContext httpContext, string id);
    Task<IActionResult> GetByEmailAsync(HttpContext httpContext, string email);
    Task<IActionResult> GetAllAsync(HttpContext httpContext, int page, int pageSize);
<<<<<<< HEAD
    Task<IActionResult> GetUsersByIdsAsync(HttpContext httpContext, IEnumerable<string> userIds);
=======
    Task<IActionResult> SearchUsersAsync(HttpContext httpContext, string searchTerm, int page, int pageSize);
>>>>>>> bbfce8a1
    Task<IActionResult> CreateAsync(HttpContext httpContext, CreateUserDto createDto, ModelStateDictionary modelState);
    Task<IActionResult> UpdateAsync(HttpContext httpContext, string id, UpdateUserDto updateDto, ModelStateDictionary modelState);
    Task<IActionResult> DeleteAsync(HttpContext httpContext, string id);
    Task<IActionResult> BanUserAsync(HttpContext httpContext, BanUserRequest request);
    Task<IActionResult> UnbanUserAsync(HttpContext httpContext, UnbanUserRequest request);
}<|MERGE_RESOLUTION|>--- conflicted
+++ resolved
@@ -12,12 +12,9 @@
     Task<UserDto?> GetByEmailAsync(string email);
     Task<UserDto?> GetByProviderAndProviderUserIdAsync(string provider, string providerUserId);
     Task<IEnumerable<UserDto>> GetAllAsync(int page = 1, int pageSize = 10);
-<<<<<<< HEAD
     Task<IEnumerable<UserDto>> GetUsersByIdsAsync(IEnumerable<string> userIds);
-=======
     Task<(IEnumerable<UserDto> users, int totalCount)> GetAllWithCountAsync(int page = 1, int pageSize = 10);
     Task<(IEnumerable<UserDto> users, int totalCount)> SearchUsersAsync(string searchTerm, int page = 1, int pageSize = 10);
->>>>>>> bbfce8a1
     Task<UserDto> CreateAsync(CreateUserDto createDto);
     Task<UserDto> UpdateAsync(string id, UpdateUserDto updateDto);
     Task DeleteAsync(string id);
@@ -27,11 +24,8 @@
     Task<IActionResult> GetByIdAsync(HttpContext httpContext, string id);
     Task<IActionResult> GetByEmailAsync(HttpContext httpContext, string email);
     Task<IActionResult> GetAllAsync(HttpContext httpContext, int page, int pageSize);
-<<<<<<< HEAD
     Task<IActionResult> GetUsersByIdsAsync(HttpContext httpContext, IEnumerable<string> userIds);
-=======
     Task<IActionResult> SearchUsersAsync(HttpContext httpContext, string searchTerm, int page, int pageSize);
->>>>>>> bbfce8a1
     Task<IActionResult> CreateAsync(HttpContext httpContext, CreateUserDto createDto, ModelStateDictionary modelState);
     Task<IActionResult> UpdateAsync(HttpContext httpContext, string id, UpdateUserDto updateDto, ModelStateDictionary modelState);
     Task<IActionResult> DeleteAsync(HttpContext httpContext, string id);
