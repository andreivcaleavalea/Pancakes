using AutoMapper;
using UserService.Models.Entities;
using UserService.Models.Authentication;
using UserService.Models.DTOs;
using UserService.Repositories.Interfaces;
using UserService.Services.Interfaces;
using Microsoft.AspNetCore.Http;
using Microsoft.AspNetCore.Mvc;
using Microsoft.AspNetCore.Mvc.ModelBinding;
using Microsoft.Extensions.Logging;

namespace UserService.Services.Implementations;

public class UserService : IUserService
{
    private readonly IUserRepository _userRepository;
    private readonly IBanService _banService;
    private readonly IMapper _mapper;
    private readonly ILogger<UserService> _logger;
    private readonly IProfilePictureStrategyFactory _profilePictureStrategyFactory;

    public UserService(
        IUserRepository userRepository,
        IBanService banService,
        IMapper mapper,
        ILogger<UserService> logger,
        IProfilePictureStrategyFactory profilePictureStrategyFactory)
    {
        _userRepository = userRepository;
        _banService = banService;
        _mapper = mapper;
        _logger = logger;
        _profilePictureStrategyFactory = profilePictureStrategyFactory;
    }

    public async Task<UserDto?> GetByIdAsync(string id)
    {
        var user = await _userRepository.GetByIdAsync(id);
        return user != null ? _mapper.Map<UserDto>(user) : null;
    }

    public async Task<UserDto?> GetByEmailAsync(string email)
    {
        var user = await _userRepository.GetByEmailAsync(email);
        return user != null ? _mapper.Map<UserDto>(user) : null;
    }

    public async Task<UserDto?> GetByProviderAndProviderUserIdAsync(string provider, string providerUserId)
    {
        var user = await _userRepository.GetByProviderAndProviderUserIdAsync(provider, providerUserId);
        return user != null ? _mapper.Map<UserDto>(user) : null;
    }

    public async Task<IEnumerable<UserDto>> GetAllAsync(int page = 1, int pageSize = 10)
    {
        var users = await _userRepository.GetAllAsync(page, pageSize);
        return _mapper.Map<IEnumerable<UserDto>>(users);
    }

<<<<<<< HEAD
    public async Task<IEnumerable<UserDto>> GetUsersByIdsAsync(IEnumerable<string> userIds)
    {
        if (userIds == null || !userIds.Any())
            return new List<UserDto>();

        var users = await _userRepository.GetUsersByIdsAsync(userIds);
        return _mapper.Map<IEnumerable<UserDto>>(users);
=======
    public async Task<(IEnumerable<UserDto> users, int totalCount)> GetAllWithCountAsync(int page = 1, int pageSize = 10)
    {
        var (users, totalCount) = await _userRepository.GetAllWithCountAsync(page, pageSize);
        var userDtos = _mapper.Map<IEnumerable<UserDto>>(users);
        return (userDtos, totalCount);
    }

    public async Task<(IEnumerable<UserDto> users, int totalCount)> SearchUsersAsync(string searchTerm, int page = 1, int pageSize = 10)
    {
        var (users, totalCount) = await _userRepository.SearchUsersAsync(searchTerm, page, pageSize);
        var userDtos = _mapper.Map<IEnumerable<UserDto>>(users);
        return (userDtos, totalCount);
>>>>>>> bbfce8a1
    }

    public async Task<UserDto> CreateAsync(CreateUserDto createDto)
    {
        // Check if user already exists by email
        if (await _userRepository.ExistsByEmailAsync(createDto.Email))
        {
            throw new ArgumentException($"User with email {createDto.Email} already exists.");
        }

        // Check if user already exists by provider and provider user ID
        if (await _userRepository.ExistsByProviderAndProviderUserIdAsync(createDto.Provider, createDto.ProviderUserId))
        {
            throw new ArgumentException($"User with provider {createDto.Provider} and provider user ID {createDto.ProviderUserId} already exists.");
        }

        var user = _mapper.Map<User>(createDto);
        user.Id = GenerateUniqueUserId(createDto.Provider, createDto.ProviderUserId);
        
        var createdUser = await _userRepository.CreateAsync(user);
        return _mapper.Map<UserDto>(createdUser);
    }

    public async Task<UserDto> UpdateAsync(string id, UpdateUserDto updateDto)
    {
        var existingUser = await GetUserByIdOrThrowAsync(id);
        
        // If email is being updated, check if it's already in use
        if (!string.IsNullOrEmpty(updateDto.Email) && updateDto.Email != existingUser.Email)
        {
            if (await _userRepository.ExistsByEmailAsync(updateDto.Email))
            {
                throw new ArgumentException($"Email {updateDto.Email} is already in use by another user.");
            }
        }

        _mapper.Map(updateDto, existingUser);
        var updatedUser = await _userRepository.UpdateAsync(existingUser);
        return _mapper.Map<UserDto>(updatedUser);
    }

    public async Task DeleteAsync(string id)
    {
        await GetUserByIdOrThrowAsync(id);
        await _userRepository.DeleteAsync(id);
    }

    public async Task<UserDto> CreateOrUpdateFromOAuthAsync(OAuthUserInfo oauthInfo, string provider)
    {
        // First, check if user exists by provider and provider user ID (exact match)
        var existingUser = await _userRepository.GetByProviderAndProviderUserIdAsync(provider, oauthInfo.Id);
        
        if (existingUser != null)
        {
            // Update existing user with latest OAuth info and last login
            existingUser.Name = oauthInfo.Name;
            existingUser.Email = oauthInfo.Email;
            existingUser.LastLoginAt = DateTime.UtcNow;
            
            // Use strategy pattern to determine if profile picture should be updated
            var strategy = _profilePictureStrategyFactory.GetStrategy(existingUser.Provider);
            strategy.ShouldUpdatePictureFromOAuth(existingUser, oauthInfo, provider);
            
            var updatedUser = await _userRepository.UpdateAsync(existingUser);
            return _mapper.Map<UserDto>(updatedUser);
        }
        
        // If no user found by provider, check if a user exists with this email from another provider
        var existingUserByEmail = await _userRepository.GetByEmailAsync(oauthInfo.Email);
        
        if (existingUserByEmail != null)
        {
            // User exists with same email but different provider - link the accounts
            // Update the existing user to add this provider info and login
            existingUserByEmail.Name = oauthInfo.Name; // Update name in case it changed
            existingUserByEmail.LastLoginAt = DateTime.UtcNow;
            // Note: We keep the original Provider and ProviderUserId but allow login from multiple providers
            
            // Use strategy pattern to determine if profile picture should be updated
            var strategy = _profilePictureStrategyFactory.GetStrategy(existingUserByEmail.Provider);
            strategy.ShouldUpdatePictureFromOAuth(existingUserByEmail, oauthInfo, provider);
            
            var updatedUser = await _userRepository.UpdateAsync(existingUserByEmail);
            return _mapper.Map<UserDto>(updatedUser);
        }
        else
        {
            // Create new user from OAuth info
            var userId = GenerateUniqueUserId(provider, oauthInfo.Id);
            
            var newUser = new User
            {
                Id = userId,
                Name = oauthInfo.Name,
                Email = oauthInfo.Email,
                Image = oauthInfo.Picture,
                Provider = provider,
                ProviderUserId = oauthInfo.Id,
                Bio = string.Empty,
                PhoneNumber = string.Empty,
                DateOfBirth = null,
                CreatedAt = DateTime.UtcNow,
                LastLoginAt = DateTime.UtcNow,
                UpdatedAt = DateTime.UtcNow
            };
            
            var createdUser = await _userRepository.CreateAsync(newUser);
            return _mapper.Map<UserDto>(createdUser);
        }
    }

    // UserManagement methods (merged from UserManagementService)
    /// <summary>
    /// Creates a new user from OAuth information.
    /// This is stateless - no persistence, returns a user object ready for JWT token generation.
    /// </summary>
    /// <param name="oauthInfo">OAuth user information</param>
    /// <param name="provider">OAuth provider name</param>
    /// <returns>New user object</returns>
    public User CreateUserFromOAuth(OAuthUserInfo oauthInfo, string provider)
    {
        var user = new User
        {
            Id = GenerateUniqueUserId(provider, oauthInfo.Id),
            Name = oauthInfo.Name,
            Email = oauthInfo.Email,
            Image = oauthInfo.Picture,
            Provider = provider,
            ProviderUserId = oauthInfo.Id,
            CreatedAt = DateTime.UtcNow,
            LastLoginAt = DateTime.UtcNow
        };

        _logger.LogInformation("Created user from OAuth: {UserName} ({Email}) via {Provider}", user.Name, user.Email, provider);
        return user;
    }

    /// <summary>
    /// Generates a unique user ID based on provider and provider user ID.
    /// This ensures the same user from the same provider always gets the same ID.
    /// </summary>
    /// <param name="provider">OAuth provider</param>
    /// <param name="providerUserId">Provider-specific user ID</param>
    /// <returns>Deterministic unique user ID</returns>
    public string GenerateUniqueUserId(string provider, string providerUserId)
    {
        // Create a deterministic ID based on provider and provider user ID
        // This ensures the same user from the same provider always gets the same ID
        var combinedString = $"{provider}:{providerUserId}";
        using var sha256 = System.Security.Cryptography.SHA256.Create();
        var hashBytes = sha256.ComputeHash(System.Text.Encoding.UTF8.GetBytes(combinedString));
        return Convert.ToHexString(hashBytes)[..32]; // Take first 32 characters for a reasonable ID length
    }

    /// <summary>
    /// Validates if a user ID matches the expected format and provider pattern.
    /// </summary>
    /// <param name="userId">User ID to validate</param>
    /// <param name="provider">Expected provider</param>
    /// <param name="providerUserId">Expected provider user ID</param>
    /// <returns>True if valid, false otherwise</returns>
    public bool ValidateUserId(string userId, string provider, string providerUserId)
    {
        var expectedId = GenerateUniqueUserId(provider, providerUserId);
        return userId.Equals(expectedId, StringComparison.OrdinalIgnoreCase);
    }

    private async Task<User> GetUserByIdOrThrowAsync(string id)
    {
        var user = await _userRepository.GetByIdAsync(id);
        if (user == null)
        {
            throw new ArgumentException($"User with ID {id} not found.");
        }
        return user;
    }

    // HttpContext-aware methods for controller use
    public async Task<IActionResult> GetByIdAsync(HttpContext httpContext, string id)
    {
        try
        {
            var user = await GetByIdAsync(id);
            if (user == null)
            {
                return new NotFoundObjectResult(new { message = "User not found" });
            }

            return new OkObjectResult(user);
        }
        catch (Exception ex)
        {
            _logger.LogError(ex, "Get user by ID error: {Message}", ex.Message);
            return new ObjectResult(new { message = "Internal server error" }) { StatusCode = 500 };
        }
    }

    public async Task<IActionResult> GetByEmailAsync(HttpContext httpContext, string email)
    {
        try
        {
            var user = await GetByEmailAsync(email);
            if (user == null)
            {
                return new NotFoundObjectResult(new { message = "User not found" });
            }

            return new OkObjectResult(user);
        }
        catch (Exception ex)
        {
            _logger.LogError(ex, "Get user by email error: {Message}", ex.Message);
            return new ObjectResult(new { message = "Internal server error" }) { StatusCode = 500 };
        }
    }

    public async Task<IActionResult> GetAllAsync(HttpContext httpContext, int page, int pageSize)
    {
        try
        {
            var (users, totalCount) = await GetAllWithCountAsync(page, pageSize);
            var response = new 
            { 
                users = users,
                totalCount = totalCount,
                page = page,
                pageSize = pageSize,
                totalPages = (int)Math.Ceiling((double)totalCount / pageSize)
            };
            return new OkObjectResult(response);
        }
        catch (Exception ex)
        {
            _logger.LogError(ex, "Get all users error: {Message}", ex.Message);
            return new ObjectResult(new { message = "Internal server error" }) { StatusCode = 500 };
        }
    }

<<<<<<< HEAD
    public async Task<IActionResult> GetUsersByIdsAsync(HttpContext httpContext, IEnumerable<string> userIds)
    {
        try
        {
            var users = await GetUsersByIdsAsync(userIds);
            return new OkObjectResult(users);
        }
        catch (Exception ex)
        {
            _logger.LogError(ex, "Get users by IDs error: {Message}", ex.Message);
=======
    public async Task<IActionResult> SearchUsersAsync(HttpContext httpContext, string searchTerm, int page, int pageSize)
    {
        try
        {
            var (users, totalCount) = await SearchUsersAsync(searchTerm, page, pageSize);
            var response = new 
            { 
                users = users,
                totalCount = totalCount,
                page = page,
                pageSize = pageSize,
                totalPages = (int)Math.Ceiling((double)totalCount / pageSize),
                searchTerm = searchTerm
            };
            return new OkObjectResult(response);
        }
        catch (Exception ex)
        {
            _logger.LogError(ex, "Search users error: {Message}", ex.Message);
>>>>>>> bbfce8a1
            return new ObjectResult(new { message = "Internal server error" }) { StatusCode = 500 };
        }
    }

    public async Task<IActionResult> CreateAsync(HttpContext httpContext, CreateUserDto createDto, ModelStateDictionary modelState)
    {
        try
        {
            if (!modelState.IsValid)
            {
                return new BadRequestObjectResult(modelState);
            }

            var user = await CreateAsync(createDto);
            return new CreatedAtActionResult("GetById", null, new { id = user.Id }, user);
        }
        catch (ArgumentException ex)
        {
            return new BadRequestObjectResult(new { message = ex.Message });
        }
        catch (Exception ex)
        {
            _logger.LogError(ex, "Create user error: {Message}", ex.Message);
            return new ObjectResult(new { message = "Internal server error" }) { StatusCode = 500 };
        }
    }

    public async Task<IActionResult> UpdateAsync(HttpContext httpContext, string id, UpdateUserDto updateDto, ModelStateDictionary modelState)
    {
        try
        {
            if (!modelState.IsValid)
            {
                return new BadRequestObjectResult(modelState);
            }

            var user = await UpdateAsync(id, updateDto);
            return new OkObjectResult(user);
        }
        catch (ArgumentException ex)
        {
            return new BadRequestObjectResult(new { message = ex.Message });
        }
        catch (Exception ex)
        {
            _logger.LogError(ex, "Update user error: {Message}", ex.Message);
            return new ObjectResult(new { message = "Internal server error" }) { StatusCode = 500 };
        }
    }

    public async Task<IActionResult> DeleteAsync(HttpContext httpContext, string id)
    {
        try
        {
            await DeleteAsync(id);
            return new NoContentResult();
        }
        catch (ArgumentException ex)
        {
            return new NotFoundObjectResult(new { message = ex.Message });
        }
        catch (Exception ex)
        {
            _logger.LogError(ex, "Delete user error: {Message}", ex.Message);
            return new ObjectResult(new { message = "Internal server error" }) { StatusCode = 500 };
        }
    }

    public async Task<IActionResult> BanUserAsync(HttpContext httpContext, BanUserRequest request)
    {
        return await _banService.BanUserAsync(httpContext, request);
    }

    public async Task<IActionResult> UnbanUserAsync(HttpContext httpContext, UnbanUserRequest request)
    {
        return await _banService.UnbanUserAsync(httpContext, request);
    }
}<|MERGE_RESOLUTION|>--- conflicted
+++ resolved
@@ -57,7 +57,6 @@
         return _mapper.Map<IEnumerable<UserDto>>(users);
     }
 
-<<<<<<< HEAD
     public async Task<IEnumerable<UserDto>> GetUsersByIdsAsync(IEnumerable<string> userIds)
     {
         if (userIds == null || !userIds.Any())
@@ -65,7 +64,8 @@
 
         var users = await _userRepository.GetUsersByIdsAsync(userIds);
         return _mapper.Map<IEnumerable<UserDto>>(users);
-=======
+    }
+
     public async Task<(IEnumerable<UserDto> users, int totalCount)> GetAllWithCountAsync(int page = 1, int pageSize = 10)
     {
         var (users, totalCount) = await _userRepository.GetAllWithCountAsync(page, pageSize);
@@ -78,7 +78,6 @@
         var (users, totalCount) = await _userRepository.SearchUsersAsync(searchTerm, page, pageSize);
         var userDtos = _mapper.Map<IEnumerable<UserDto>>(users);
         return (userDtos, totalCount);
->>>>>>> bbfce8a1
     }
 
     public async Task<UserDto> CreateAsync(CreateUserDto createDto)
@@ -317,7 +316,6 @@
         }
     }
 
-<<<<<<< HEAD
     public async Task<IActionResult> GetUsersByIdsAsync(HttpContext httpContext, IEnumerable<string> userIds)
     {
         try
@@ -328,7 +326,10 @@
         catch (Exception ex)
         {
             _logger.LogError(ex, "Get users by IDs error: {Message}", ex.Message);
-=======
+            return new ObjectResult(new { message = "Internal server error" }) { StatusCode = 500 };
+        }
+    }
+
     public async Task<IActionResult> SearchUsersAsync(HttpContext httpContext, string searchTerm, int page, int pageSize)
     {
         try
@@ -348,7 +349,6 @@
         catch (Exception ex)
         {
             _logger.LogError(ex, "Search users error: {Message}", ex.Message);
->>>>>>> bbfce8a1
             return new ObjectResult(new { message = "Internal server error" }) { StatusCode = 500 };
         }
     }
